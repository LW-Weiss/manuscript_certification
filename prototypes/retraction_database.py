--- conflicted
+++ resolved
@@ -3,48 +3,11 @@
 https://gitlab.com/crossref/retraction-watch-data/-/blob/main/retraction_watch.csv
 """
 import duckdb
-<<<<<<< HEAD
+import numpy as np
 from pathlib import Path
 from typing import Optional, List
 from datetime import datetime
-=======
-import pandas as pd
-import numpy as np
-import requests
-from pathlib import Path
-from typing import Optional, List
-from datetime import datetime
-from pydantic import BaseModel, Field
-
-
-class RetractionRecord(BaseModel):
-    """Pydantic model representing a retraction record from Retraction Watch CSV."""
-    record_id: Optional[int] = Field(None, alias="Record ID")
-    title: Optional[str] = Field(None, alias="Title")
-    subject: Optional[str] = Field(None, alias="Subject")
-    institution: Optional[str] = Field(None, alias="Institution")
-    journal: Optional[str] = Field(None, alias="Journal")
-    publisher: Optional[str] = Field(None, alias="Publisher")
-    country: Optional[str] = Field(None, alias="Country")
-    author: Optional[str] = Field(None, alias="Author")
-    article_type: Optional[str] = Field(None, alias="ArticleType")
-    retraction_date: Optional[str] = Field(None, alias="RetractionDate")
-    retraction_doi: Optional[str] = Field(None, alias="RetractionDOI")
-    retraction_pmid: Optional[str] = Field(None, alias="RetractionPMID")
-    retraction_nature: Optional[str] = Field(None, alias="RetractionNature")
-    reason: Optional[str] = Field(None, alias="Reason")
-    paywalled: Optional[str] = Field(None, alias="Paywalled")
-    original_paper_date: Optional[str] = Field(None, alias="OriginalPaperDate")
-    original_paper_doi: Optional[str] = Field(None, alias="OriginalPaperDOI")
-    original_paper_pmid: Optional[str] = Field(None, alias="OriginalPaperPMID")
-    original_paper_pmcid: Optional[str] = Field(None, alias="OriginalPaperPMCID")
-    notes: Optional[str] = Field(None, alias="Notes")
-    urls: Optional[str] = Field(None, alias="URLs")
-
-    class Config:
-        validate_by_name = True
         ser_json_inf_nan="null"
->>>>>>> 13f81fb6
 
 
 class RetractionDatabase:
@@ -66,8 +29,6 @@
             self.conn.close()
             self.conn = None
     
-<<<<<<< HEAD
-=======
     def head(self, n: int = 5) -> pd.DataFrame:
         """Return the first n records from the retractions table."""
         if self.conn is None:
@@ -85,37 +46,6 @@
         self.disconnect()
         return df
     
-    def _create_table_if_not_exists(self):
-        """Create the retractions table if it doesn't exist."""
-        create_table_sql = """
-        CREATE TABLE IF NOT EXISTS retractions (
-            record_id INTEGER,
-            title TEXT,
-            subject TEXT,
-            institution TEXT,
-            journal TEXT,
-            publisher TEXT,
-            country TEXT,
-            author TEXT,
-            article_type TEXT,
-            retraction_date TEXT,
-            retraction_doi TEXT,
-            retraction_pmid TEXT,
-            retraction_nature TEXT,
-            reason TEXT,
-            paywalled TEXT,
-            original_paper_date TEXT,
-            original_paper_doi TEXT,
-            original_paper_pmid TEXT,
-            original_paper_pmcid TEXT,
-            notes TEXT,
-            urls TEXT,
-            last_updated TIMESTAMP DEFAULT CURRENT_TIMESTAMP
-        )
-        """
-        self.conn.execute(create_table_sql)
-    
->>>>>>> 13f81fb6
     def get_last_update(self) -> Optional[datetime]:
         """Get the timestamp of the last database update."""
         try:
@@ -136,39 +66,18 @@
         if csv_path is None:
             # Download from default URL
             print(f"Downloading data from {default_url}...")
-<<<<<<< HEAD
             self.conn.execute("DELETE FROM retractions")
             self.conn.execute(f'CREATE TABLE retractions AS SELECT * FROM read_csv({default_url});')
-            
-=======
-            pd.read_csv(default_url).to_csv("temp_retraction_watch.csv.gz", index=False)
-            csv_file = Path("temp_retraction_watch.csv.gz")
             csv_path = str(csv_file)
->>>>>>> 13f81fb6
         else:
             csv_file = Path(csv_path)
             if not csv_file.exists():
                 raise FileNotFoundError(f"CSV file not found: {csv_path}")
             csv_source = csv_path
         
-<<<<<<< HEAD
-=======
-        # Check if update is needed
-        csv_modified = datetime.fromtimestamp(csv_file.stat().st_mtime)
-        last_update = self.get_last_update()
-        
-        if not force_update and last_update and csv_modified <= last_update:
-            print("Database is up to date. No import needed.")
-            return
-        
-        print(f"Importing data from {csv_path}...")
-        
-        # Read CSV with pandas
-        df = pd.read_csv(csv_path)
-        df.replace({pd.NA: None, np.nan: None}, inplace=True)
->>>>>>> 13f81fb6
         
             print(f"Importing data from {csv_source}...")
+        df.replace({pd.NA: None, np.nan: None}, inplace=True)
             
             # Clear existing data
             self.conn.execute("DELETE FROM retractions")
@@ -192,12 +101,6 @@
         print(f"Successfully imported {record_count} records.")
         self.disconnect()
         
-<<<<<<< HEAD
-=======
-        # Clean up temporary file if we downloaded it
-        if csv_path is None and csv_file.name == "temp_retraction_watch.csv.gz":
-            csv_file.unlink()
->>>>>>> 13f81fb6
     
     def get_record_count(self) -> int:
         """Get the total number of records in the database."""
